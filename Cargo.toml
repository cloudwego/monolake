[workspace]
members = ["monolake", "monolake-core", "monolake-services"]
resolver = "2"

[workspace.dependencies]
monoio = "0.2.2"
monoio-codec = "0.3"
monoio-http = "0.3.5"
monoio-thrift = "0.1.1"
<<<<<<< HEAD
monoio-transports = "0.5.2"
=======
monoio-transports = "0.5.3"
>>>>>>> c547492f
monoio-native-tls = "0.3.0"
monoio-rustls = "0.3.0"
native-tls = "0.2"
service-async = "0.2.3"
certain-map = "0.3.1"
local-sync = "0.1"
http = "1.0"
anyhow = "1"
thiserror = "1"
serde = "1"
tracing = "0.1"
bytes = "1"

[profile.release-lto]
inherits = "release"
lto = true<|MERGE_RESOLUTION|>--- conflicted
+++ resolved
@@ -7,11 +7,7 @@
 monoio-codec = "0.3"
 monoio-http = "0.3.5"
 monoio-thrift = "0.1.1"
-<<<<<<< HEAD
-monoio-transports = "0.5.2"
-=======
 monoio-transports = "0.5.3"
->>>>>>> c547492f
 monoio-native-tls = "0.3.0"
 monoio-rustls = "0.3.0"
 native-tls = "0.2"
